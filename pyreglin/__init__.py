from simdata.rlm import rlm
from tab_anova.tab_anova import tab_anova

<<<<<<< HEAD
__all__ = ['rlm']
__version__ = "0.1.0"
=======
__all__ = ['rlm', 'tab_anova']
>>>>>>> 2072aa85
<|MERGE_RESOLUTION|>--- conflicted
+++ resolved
@@ -1,9 +1,5 @@
 from simdata.rlm import rlm
 from tab_anova.tab_anova import tab_anova
 
-<<<<<<< HEAD
-__all__ = ['rlm']
 __version__ = "0.1.0"
-=======
-__all__ = ['rlm', 'tab_anova']
->>>>>>> 2072aa85
+__all__ = ['rlm', 'tab_anova']